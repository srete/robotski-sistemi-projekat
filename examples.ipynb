--- conflicted
+++ resolved
@@ -2,11 +2,8 @@
  "cells": [
   {
    "cell_type": "code",
-<<<<<<< HEAD
+   "execution_count": 8,
    "execution_count": 2,
-=======
-   "execution_count": 8,
->>>>>>> 65aa4fd4
    "id": "0da56b0b",
    "metadata": {},
    "outputs": [],
@@ -389,6 +386,7 @@
   {
    "cell_type": "code",
    "execution_count": null,
+   "execution_count": null,
    "id": "222cc6f1",
    "metadata": {},
    "outputs": [
@@ -449,11 +447,8 @@
   },
   {
    "cell_type": "code",
-<<<<<<< HEAD
+   "execution_count": null,
    "execution_count": 10,
-=======
-   "execution_count": null,
->>>>>>> 65aa4fd4
    "id": "6f77e4cc",
    "metadata": {},
    "outputs": [
@@ -479,6 +474,7 @@
   },
   {
    "cell_type": "code",
+   "execution_count": null,
    "execution_count": null,
    "id": "5b752d0b",
    "metadata": {},
@@ -569,6 +565,7 @@
   },
   {
    "cell_type": "code",
+   "execution_count": null,
    "execution_count": null,
    "id": "727ee938",
    "metadata": {},
